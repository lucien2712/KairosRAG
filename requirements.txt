--- conflicted
+++ resolved
@@ -4,6 +4,7 @@
 graspologic
 hnswlib
 nano-vectordb
+neo4j
 networkx
 ollama
 openai
@@ -13,10 +14,4 @@
 torch
 transformers
 xxhash
-<<<<<<< HEAD
-pyvis
-aiohttp
-neo4j
-=======
-# lmdeploy[all]
->>>>>>> df671a2b
+# lmdeploy[all]