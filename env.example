### This is sample file of .env

### Server Configuration
# HOST=0.0.0.0
# PORT=9621
# WORKERS=1
# NAMESPACE_PREFIX=lightrag  # separating data from difference Lightrag instances
# MAX_GRAPH_NODES=1000       # Max nodes return from grap retrieval
# CORS_ORIGINS=http://localhost:3000,http://localhost:8080

### Optional SSL Configuration
# SSL=true
# SSL_CERTFILE=/path/to/cert.pem
# SSL_KEYFILE=/path/to/key.pem

### Directory Configuration
# WORKING_DIR=<absolute_path_for_working_dir>
# INPUT_DIR=<absolute_path_for_doc_input_dir>

### Ollama Emulating Model Tag
# OLLAMA_EMULATING_MODEL_TAG=latest

### Logging level
# LOG_LEVEL=INFO
# VERBOSE=False
# LOG_DIR=/path/to/log/directory  # Log file directory path, defaults to current working directory
# LOG_MAX_BYTES=10485760          # Log file max size in bytes, defaults to 10MB
# LOG_BACKUP_COUNT=5              # Number of backup files to keep, defaults to 5

### Settings for RAG query
# HISTORY_TURNS=3
# COSINE_THRESHOLD=0.2
# TOP_K=60
# MAX_TOKEN_TEXT_CHUNK=4000
# MAX_TOKEN_RELATION_DESC=4000
# MAX_TOKEN_ENTITY_DESC=4000

### Settings for document indexing
ENABLE_LLM_CACHE_FOR_EXTRACT=true    # Enable LLM cache for entity extraction
SUMMARY_LANGUAGE=English
# CHUNK_SIZE=1200
# CHUNK_OVERLAP_SIZE=100
# MAX_TOKEN_SUMMARY=500                # Max tokens for entity or relations summary
# MAX_PARALLEL_INSERT=2                # Number of parallel processing documents in one patch

# EMBEDDING_BATCH_NUM=32               # num of chunks send to Embedding in one request
# EMBEDDING_FUNC_MAX_ASYNC=16          # Max concurrency requests for Embedding
# MAX_EMBED_TOKENS=8192

### LLM Configuration (Use valid host. For local services installed with docker, you can use host.docker.internal)
TIMEOUT=150                            # Time out in seconds for LLM, None for infinite timeout
TEMPERATURE=0.5
MAX_ASYNC=4                            # Max concurrency requests of LLM
MAX_TOKENS=32768                       # Max tokens send to LLM (less than context size of the model)

LLM_BINDING=ollama
LLM_MODEL=mistral-nemo:latest
LLM_BINDING_API_KEY=your_api_key
### Ollama example
LLM_BINDING_HOST=http://localhost:11434
### OpenAI alike example
# LLM_BINDING=openai
# LLM_MODEL=gpt-4o
# LLM_BINDING_HOST=https://api.openai.com/v1
# LLM_BINDING_API_KEY=your_api_key
### lollms example
# LLM_BINDING=lollms
# LLM_MODEL=mistral-nemo:latest
# LLM_BINDING_HOST=http://localhost:9600
# LLM_BINDING_API_KEY=your_api_key

### Embedding Configuration (Use valid host. For local services installed with docker, you can use host.docker.internal)
EMBEDDING_MODEL=bge-m3:latest
EMBEDDING_DIM=1024
# EMBEDDING_BINDING_API_KEY=your_api_key
### ollama example
EMBEDDING_BINDING=ollama
EMBEDDING_BINDING_HOST=http://localhost:11434
### OpenAI alike example
# EMBEDDING_BINDING=openai
# LLM_BINDING_HOST=https://api.openai.com/v1
### Lollms example
# EMBEDDING_BINDING=lollms
# EMBEDDING_BINDING_HOST=http://localhost:9600

### Optional for Azure (LLM_BINDING_HOST, LLM_BINDING_API_KEY take priority)
# AZURE_OPENAI_API_VERSION=2024-08-01-preview
# AZURE_OPENAI_DEPLOYMENT=gpt-4o
# AZURE_OPENAI_API_KEY=your_api_key
# AZURE_OPENAI_ENDPOINT=https://myendpoint.openai.azure.com

# AZURE_EMBEDDING_DEPLOYMENT=text-embedding-3-large
# AZURE_EMBEDDING_API_VERSION=2023-05-15

### Data storage selection
LIGHTRAG_KV_STORAGE=JsonKVStorage
LIGHTRAG_VECTOR_STORAGE=NanoVectorDBStorage
LIGHTRAG_GRAPH_STORAGE=NetworkXStorage
LIGHTRAG_DOC_STATUS_STORAGE=JsonDocStatusStorage

### Oracle Database Configuration
ORACLE_DSN=localhost:1521/XEPDB1
ORACLE_USER=your_username
ORACLE_PASSWORD='your_password'
ORACLE_CONFIG_DIR=/path/to/oracle/config
#ORACLE_WALLET_LOCATION=/path/to/wallet  # optional
#ORACLE_WALLET_PASSWORD='your_password'  # optional
#ORACLE_WORKSPACE=default  # separating all data from difference Lightrag instances(deprecated, use NAMESPACE_PREFIX in future)

### TiDB Configuration
TIDB_HOST=localhost
TIDB_PORT=4000
TIDB_USER=your_username
TIDB_PASSWORD='your_password'
TIDB_DATABASE=your_database
#TIDB_WORKSPACE=default  # separating all data from difference Lightrag instances(deprecated, use NAMESPACE_PREFIX in future)

### PostgreSQL Configuration
POSTGRES_HOST=localhost
POSTGRES_PORT=5432
POSTGRES_USER=your_username
POSTGRES_PASSWORD='your_password'
POSTGRES_DATABASE=your_database
#POSTGRES_WORKSPACE=default  # separating all data from difference Lightrag instances(deprecated, use NAMESPACE_PREFIX in future)

### Independent AGM Configuration(not for AMG embedded in PostreSQL)
AGE_POSTGRES_DB=
AGE_POSTGRES_USER=
AGE_POSTGRES_PASSWORD=
AGE_POSTGRES_HOST=
# AGE_POSTGRES_PORT=8529

# AGE Graph Name(apply to PostgreSQL and independent AGM)
# AGE_GRAPH_NAME=lightrag  # deprecated, use NAME_SPACE_PREFIX instead

### Neo4j Configuration
NEO4J_URI=neo4j+s://xxxxxxxx.databases.neo4j.io
NEO4J_USERNAME=neo4j
NEO4J_PASSWORD='your_password'

### MongoDB Configuration
MONGO_URI=mongodb://root:root@localhost:27017/
MONGO_DATABASE=LightRAG
MONGODB_GRAPH=false # deprecated (keep for backward compatibility)

### Milvus Configuration
MILVUS_URI=http://localhost:19530
MILVUS_DB_NAME=lightrag
# MILVUS_USER=root
# MILVUS_PASSWORD=your_password
# MILVUS_TOKEN=your_token

### Qdrant
QDRANT_URL=http://localhost:16333
# QDRANT_API_KEY=your-api-key

### Redis
REDIS_URI=redis://localhost:6379

<<<<<<< HEAD
### For JWT Auth
# AUTH_ACCOUNTS='admin:admin123,user1:pass456'     # username:password,username:password
# TOKEN_SECRET=Your-Key-For-LightRAG-API-Server    # JWT key
# TOKEN_EXPIRE_HOURS=4                             # expire duration
# WHITELIST_PATHS=                                 # white list
=======
### For JWTt Auth
AUTH_USERNAME=admin             # login name
AUTH_PASSWORD=admin123          # password
TOKEN_SECRET=your-key-for-LightRAG-API-Server           # JWT key
TOKEN_EXPIRE_HOURS=4            # expire duration

### API-Key to access LightRAG Server API
# LIGHTRAG_API_KEY=your-secure-api-key-here
# WHITELIST_PATHS=/health,/api/*
>>>>>>> 4af78f6c
<|MERGE_RESOLUTION|>--- conflicted
+++ resolved
@@ -157,20 +157,11 @@
 ### Redis
 REDIS_URI=redis://localhost:6379
 
-<<<<<<< HEAD
 ### For JWT Auth
-# AUTH_ACCOUNTS='admin:admin123,user1:pass456'     # username:password,username:password
-# TOKEN_SECRET=Your-Key-For-LightRAG-API-Server    # JWT key
-# TOKEN_EXPIRE_HOURS=4                             # expire duration
-# WHITELIST_PATHS=                                 # white list
-=======
-### For JWTt Auth
-AUTH_USERNAME=admin             # login name
-AUTH_PASSWORD=admin123          # password
-TOKEN_SECRET=your-key-for-LightRAG-API-Server           # JWT key
-TOKEN_EXPIRE_HOURS=4            # expire duration
+AUTH_ACCOUNTS='admin:admin123,user1:pass456'     # username:password,username:password
+TOKEN_SECRET=Your-Key-For-LightRAG-API-Server    # JWT key
+TOKEN_EXPIRE_HOURS=4                             # expire duration
 
 ### API-Key to access LightRAG Server API
 # LIGHTRAG_API_KEY=your-secure-api-key-here
-# WHITELIST_PATHS=/health,/api/*
->>>>>>> 4af78f6c
+# WHITELIST_PATHS=/health,/api/*