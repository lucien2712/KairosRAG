--- conflicted
+++ resolved
@@ -1,38 +1,18 @@
-<<<<<<< HEAD
-<!doctype html>
-<html lang="en">
-  <head>
-    <meta charset="UTF-8" />
-    <meta http-equiv="Cache-Control" content="no-cache, no-store, must-revalidate" />
-    <meta http-equiv="Pragma" content="no-cache" />
-    <meta http-equiv="Expires" content="0" />
-    <link rel="icon" type="image/svg+xml" href="logo.png" />
-    <meta name="viewport" content="width=device-width, initial-scale=1.0" />
-    <title>Lightrag</title>
-    <script type="module" crossorigin src="/webui/assets/index-qXLILB5u.js"></script>
-    <link rel="stylesheet" crossorigin href="/webui/assets/index-BcBS1RaQ.css">
-  </head>
-  <body>
-    <div id="root"></div>
-
-  </body>
-</html>
-=======
-<!doctype html>
-<html lang="en">
-  <head>
-    <meta charset="UTF-8" />
-    <meta http-equiv="Cache-Control" content="no-cache, no-store, must-revalidate" />
-    <meta http-equiv="Pragma" content="no-cache" />
-    <meta http-equiv="Expires" content="0" />
-    <link rel="icon" type="image/svg+xml" href="logo.png" />
-    <meta name="viewport" content="width=device-width, initial-scale=1.0" />
-    <title>Lightrag</title>
-    <script type="module" crossorigin src="/webui/assets/index-DUmKHl1m.js"></script>
-    <link rel="stylesheet" crossorigin href="/webui/assets/index-CJhG62dt.css">
-  </head>
-  <body>
-    <div id="root"></div>
-  </body>
-</html>
->>>>>>> 4af78f6c
+<!doctype html>
+<html lang="en">
+  <head>
+    <meta charset="UTF-8" />
+    <meta http-equiv="Cache-Control" content="no-cache, no-store, must-revalidate" />
+    <meta http-equiv="Pragma" content="no-cache" />
+    <meta http-equiv="Expires" content="0" />
+    <link rel="icon" type="image/svg+xml" href="logo.png" />
+    <meta name="viewport" content="width=device-width, initial-scale=1.0" />
+    <title>Lightrag</title>
+    <script type="module" crossorigin src="/webui/assets/index-DJ53id6i.js"></script>
+    <link rel="stylesheet" crossorigin href="/webui/assets/index-BwFyYQzx.css">
+  </head>
+  <body>
+    <div id="root"></div>+
+  </body>
+</html>